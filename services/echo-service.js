/**
 * EUDR Echo Service Client (using axios for raw XML)
 * 
 * This module provides a reusable class for connecting to the EUDR Echo Service
 * with proper WSSE security headers using direct XML and HTTP requests.
 * 
 * Automatic endpoint generation:
 * - For webServiceClientId 'eudr': production environment
 * - For webServiceClientId 'eudr-test': acceptance environment
 * - For custom webServiceClientId: endpoint must be provided manually
 */

const axios = require('axios');
const crypto = require('node:crypto');
const { v4: uuidv4 } = require('uuid');
const { parseString } = require('xml2js');
const { validateAndGenerateEndpoint } = require('../utils/endpoint-utils');

/**
 * EUDR Echo Service Client class
 */
class EudrEchoClient {
  /**
   * Create a new EUDR Echo Service client
   * @param {Object} config - Configuration object
   * @param {string} [config.endpoint] - Service endpoint URL (optional for standard webServiceClientId: 'eudr', 'eudr-test')
   * @param {string} config.username - Authentication username
   * @param {string} config.password - Authentication password
   * @param {string} config.webServiceClientId - Client ID ('eudr', 'eudr-test', or custom)
   * @param {number} [config.timestampValidity=60] - Timestamp validity in seconds
   * @param {number} [config.timeout=10000] - Request timeout in milliseconds
   * @param {boolean} [config.ssl=false] - SSL configuration: true for secure (default), false to allow unauthorized certificates
   * 
   * @example
   * // Automatic endpoint generation for standard client IDs
   * const client = new EudrEchoClient({
   *   username: 'user',
   *   password: 'pass',
   *   webServiceClientId: 'eudr-test'
   * });
   * 
   * @example
   * // Manual endpoint override
   * const client = new EudrEchoClient({
   *   endpoint: 'https://custom-endpoint.com/ws/service',
   *   username: 'user',
   *   password: 'pass',
   *   webServiceClientId: 'custom-client'
   * });
   */
  constructor(config) {
    // Validate and potentially generate endpoint
    const validatedConfig = validateAndGenerateEndpoint(config, 'echo', 'v1');

    this.config = {
      // Default configuration
      timestampValidity: 60, // 1 minute as per requirements
      timeout: 10000, // 10 seconds timeout
      ssl: false, // Default to insecure for backward compatibility
      ...validatedConfig // Override with validated config (includes endpoint)
    };

    // Validate required configuration
    this.validateConfig();
  }

  /**
   * Validate that required configuration is provided
   * @private
   * @throws {Error} If required configuration is missing
   */
  validateConfig() {
    const requiredFields = ['endpoint', 'username', 'password', 'webServiceClientId'];
    for (const field of requiredFields) {
      if (!this.config[field]) {
        throw new Error(`Missing required configuration: ${field}`);
      }
    }
  }

  /**
   * Generate a random nonce
   * @private
   * @returns {Object} Object containing nonce in different formats
   */
  generateNonce() {
    // Generate 16 random bytes
    const nonceBytes = crypto.randomBytes(16);

    // Convert to base64
    const nonceBase64 = nonceBytes.toString('base64');

    return {
      bytes: nonceBytes,
      base64: nonceBase64
    };
  }

  /**
   * Get current timestamp in ISO format
   * @private
   * @returns {string} Current timestamp in ISO format
   */
  getCurrentTimestamp() {
    return new Date().toISOString();
  }

  /**
   * Get expiration timestamp based on current time plus validity period
   * @private
   * @param {number} validityInSeconds - Validity period in seconds
   * @returns {string} Expiration timestamp in ISO format
   */
  getExpirationTimestamp(validityInSeconds) {
    const expirationDate = new Date();
    expirationDate.setSeconds(expirationDate.getSeconds() + validityInSeconds);
    return expirationDate.toISOString();
  }

  /**
   * Generate password digest according to WS-Security standard
   * @private
   * @param {Buffer} nonce - Nonce as bytes
   * @param {string} created - Created timestamp
   * @param {string} password - Password
   * @returns {string} Password digest in base64
   */
  generatePasswordDigest(nonce, created, password) {
    // Concatenate nonce + created + password
    const concatenated = Buffer.concat([
      nonce,
      Buffer.from(created),
      Buffer.from(password)
    ]);

    // Create SHA-1 hash
    const hash = crypto.createHash('sha1').update(concatenated).digest();

    // Convert to base64
    return hash.toString('base64');
  }

  /**
   * Create SOAP envelope for the testEcho operation
   * @private
   * @param {string} message - Message to echo
   * @returns {string} Complete SOAP envelope as XML string
   */
  createSoapEnvelope(message) {
    // Generate required values for security header
    const nonce = this.generateNonce();
    const created = this.getCurrentTimestamp();
    const expires = this.getExpirationTimestamp(this.config.timestampValidity);
    const passwordDigest = this.generatePasswordDigest(nonce.bytes, created, this.config.password);

    // Generate unique IDs for the security elements
    const timestampId = `TS-${uuidv4()}`;
    const usernameTokenId = `UsernameToken-${uuidv4()}`;

    // Create the complete SOAP envelope
    return `<?xml version="1.0" encoding="UTF-8"?>
<soapenv:Envelope 
  xmlns:soapenv="http://schemas.xmlsoap.org/soap/envelope/" 
  xmlns:echo="http://ec.europa.eu/tracesnt/eudr/echo"
  xmlns:v4="http://ec.europa.eu/sanco/tracesnt/base/v4">
  <soapenv:Header>
    <wsse:Security 
      xmlns:wsse="http://docs.oasis-open.org/wss/2004/01/oasis-200401-wss-wssecurity-secext-1.0.xsd" 
      xmlns:wsu="http://docs.oasis-open.org/wss/2004/01/oasis-200401-wss-wssecurity-utility-1.0.xsd">
      <wsu:Timestamp wsu:Id="${timestampId}">
        <wsu:Created>${created}</wsu:Created>
        <wsu:Expires>${expires}</wsu:Expires>
      </wsu:Timestamp>
      <wsse:UsernameToken wsu:Id="${usernameTokenId}">
        <wsse:Username>${this.config.username}</wsse:Username>
        <wsse:Password Type="http://docs.oasis-open.org/wss/2004/01/oasis-200401-wss-username-token-profile-1.0#PasswordDigest">${passwordDigest}</wsse:Password>
        <wsse:Nonce EncodingType="http://docs.oasis-open.org/wss/2004/01/oasis-200401-wss-soap-message-security-1.0#Base64Binary">${nonce.base64}</wsse:Nonce>
        <wsu:Created>${created}</wsu:Created>
      </wsse:UsernameToken>
    </wsse:Security>
    <v4:WebServiceClientId>${this.config.webServiceClientId}</v4:WebServiceClientId>
  </soapenv:Header>
  <soapenv:Body>
    <echo:EudrEchoRequest>
      <echo:query>${message}</echo:query>
    </echo:EudrEchoRequest>
  </soapenv:Body>
</soapenv:Envelope>`;
  }


  /**
   * Parse XML response to extract the echo status message
   * @private
   * @param {string} xmlResponse - XML response from the service
   * @returns {Promise<Object>} Parsed response object
   */
  parseResponse(xmlResponse) {
    return new Promise((resolve, reject) => {
      parseString(xmlResponse, { explicitArray: false }, (err, result) => {
        if (err) {
          reject(new Error(`Failed to parse XML response: ${err.message}`));
          return;
        }

        try {
          // Extract the status message from the response
          const envelope = result['S:Envelope'];
          const body = envelope['S:Body'];
          const response = body['ns3:EudrEchoResponse'];

          // Handle different response formats
          let status = 'No status message found';
          if (response && response.status) {
            status = response.status;
          } else if (response && response['ns3:status']) {
            status = response['ns3:status'];
          }

          resolve({
            raw: xmlResponse,
            parsed: result,
            status: status,
            httpStatus: status  // For consistency, though this might be confusing
          });
        } catch (error) {
          reject(new Error(`Failed to extract status from response: ${error.message}`));
        }
      });
    });
  }

  /**
   * Call the EUDR Echo Service
   * @param {string} message - Message to echo
   * @param {Object} options - Additional options
   * @param {boolean} options.rawResponse - Whether to return the raw XML response (default: false)
   * @returns {Promise<Object>} Response object with status and raw XML
   */
  async echo(message, options = {}) {
    try {
      // Create SOAP envelope
      const soapEnvelope = this.createSoapEnvelope(message);

      // Send the request
      const response = await axios({
        method: 'post',
        url: this.config.endpoint,
        headers: {
          'Content-Type': 'text/xml;charset=UTF-8',
          'SOAPAction': 'http://ec.europa.eu/tracesnt/eudr/echo'
        },
        
        data: soapEnvelope,
        timeout: this.config.timeout,
        httpsAgent: new (require('https').Agent)({
          rejectUnauthorized: this.config.ssl
        })
      });


      // Return raw response if requested
      if (options.rawResponse) {
        return {
          httpStatus: response.status,
          status: response.status,
          data: response.data
        };
      }

      // Parse the XML response
      const parsedResponse = await this.parseResponse(response.data);

      // Remove raw and parsed properties if rawResponse is not requested
      if (!options.rawResponse) {
        if (parsedResponse.raw) {
          delete parsedResponse.raw;
        }
        if (parsedResponse.parsed) {
          delete parsedResponse.parsed;
        }
      }

      return {
        httpStatus: response.status,
        ...parsedResponse
      };
    } catch (error) {


      // Create a more structured error response with proper property order
      const errorResponse = new Error(error.message);
      
      // Set properties in desired order: httpStatus, error, code, details
      errorResponse.httpStatus = error.response?.status || 500;
      errorResponse.error = true;
      
      // Initialize details object
      let details = {};
      let code = undefined;

      if (error.response) {
<<<<<<< HEAD
        details = {
=======

        errorResponse.details = {
          httpStatus: error.response.status,
>>>>>>> 0f3121a9
          status: error.response.status,
          statusText: error.response.statusText
        };

        // Include raw data only if rawResponse is requested
        if (options.rawResponse) {
          details.data = error.response.data;
        }

        const errorData = error.response.data; 

        if (errorData.includes('UnauthenticatedException')) {
<<<<<<< HEAD
          // Set logical status and error code for authentication errors
          code = 'UNAUTHENTICATED';
          details.status = 401;
          details.statusText = 'Invalid credentials';
=======
          errorResponse.httpStatus = 401;
          errorResponse.details.statusText = 'Invalid credentials';
          errorResponse.details.httpStatus = 401;
          errorResponse.details.status = 401;
>>>>>>> 0f3121a9
        }

      } else if (error.request) {
        // The request was made but no response was received
        details = {
          request: 'Request sent but no response received'
        };
      }

      // Set code and details in correct order
      if (code) {
        errorResponse.code = code;
      }
      errorResponse.details = details;

      throw errorResponse;
    }
  }
}

module.exports = EudrEchoClient; <|MERGE_RESOLUTION|>--- conflicted
+++ resolved
@@ -300,13 +300,7 @@
       let code = undefined;
 
       if (error.response) {
-<<<<<<< HEAD
         details = {
-=======
-
-        errorResponse.details = {
-          httpStatus: error.response.status,
->>>>>>> 0f3121a9
           status: error.response.status,
           statusText: error.response.statusText
         };
@@ -319,17 +313,10 @@
         const errorData = error.response.data; 
 
         if (errorData.includes('UnauthenticatedException')) {
-<<<<<<< HEAD
           // Set logical status and error code for authentication errors
           code = 'UNAUTHENTICATED';
           details.status = 401;
           details.statusText = 'Invalid credentials';
-=======
-          errorResponse.httpStatus = 401;
-          errorResponse.details.statusText = 'Invalid credentials';
-          errorResponse.details.httpStatus = 401;
-          errorResponse.details.status = 401;
->>>>>>> 0f3121a9
         }
 
       } else if (error.request) {
